--- conflicted
+++ resolved
@@ -209,14 +209,9 @@
 
 
 
-<<<<<<< HEAD
 
 # (loss, states, stats), back = Zygote.pullback(compute_loss, model, params, states, input_pair)
 # grads_t = back((one(loss), nothing, nothing))
-=======
-(loss, states, stats), back = Zygote.pullback(compute_loss, model, params, states, input_pair)
-grads_t = back((one(loss), nothing, nothing))
->>>>>>> 716781e6
 
 
 
